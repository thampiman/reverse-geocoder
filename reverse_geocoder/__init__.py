--- conflicted
+++ resolved
@@ -86,12 +86,7 @@
             self.tree = KDTree(coordinates)
         else: # Multi-process
             self.tree = KDTree_MP.cKDTree_MP(coordinates)
-<<<<<<< HEAD
-        
-=======
-
-
->>>>>>> 7ee1b1be
+
     def query(self,coordinates):
         try:
             if self.mode == 1:
